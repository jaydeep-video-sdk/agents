--- conflicted
+++ resolved
@@ -11,27 +11,15 @@
 from videosdk.plugins.turn_detector import TurnDetector, pre_download_model
 from videosdk.plugins.elevenlabs import ElevenLabsTTS
 from videosdk.plugins.sarvamai import SarvamAITTS, SarvamAILLM,SarvamAISTT
-<<<<<<< HEAD
 from videosdk.plugins.cartesia import CartesiaTTS, CartesiaSTT
 from videosdk.plugins.smallestai import SmallestAITTS
 from videosdk.plugins.resemble import ResembleTTS
-=======
-# from videosdk.plugins.cartesia import CartesiaTTS, CartesiaSTT
-# from videosdk.plugins.smallestai import SmallestAITTS
-# from videosdk.plugins.resemble import ResembleTTS
 from videosdk.plugins.simli import SimliAvatar, SimliConfig
->>>>>>> d1099cb5
 import logging
 import pathlib
 import sys
 import aiohttp
 
-<<<<<<< HEAD
-=======
-from dotenv import load_dotenv
-load_dotenv(override=True)
-
->>>>>>> d1099cb5
 logging.getLogger().setLevel(logging.CRITICAL)
 
 pre_download_model()
@@ -97,17 +85,10 @@
                     args=[str(mcp_current_time_path)],
                     client_session_timeout_seconds=30
                 ),
-<<<<<<< HEAD
                 MCPServerHTTP(
                     url="YOUR_ZAPIER_MCP_SERVER_URL",
                     client_session_timeout_seconds=30
                 )
-=======
-                # MCPServerHTTP(
-                #     url="YOUR_ZAPIER_MCP_SERVER_URL",
-                #     client_session_timeout_seconds=30
-                # )
->>>>>>> d1099cb5
             ]
         )
         self.ctx = ctx
@@ -175,10 +156,6 @@
 
 
 async def entrypoint(ctx: JobContext):
-<<<<<<< HEAD
-=======
-    
->>>>>>> d1099cb5
     
     agent = MyVoiceAgent(ctx)
     conversation_flow = MyConversationFlow(agent)
@@ -191,11 +168,7 @@
 
     pipeline = CascadingPipeline(
         # STT Based Providers 
-<<<<<<< HEAD
-        stt= DeepgramSTT(api_key=os.getenv("DEEPGRAM_API_KEY")),
-=======
         # stt= DeepgramSTT(api_key=os.getenv("DEEPGRAM_API_KEY")),
->>>>>>> d1099cb5
         # stt=CartesiaSTT(api_key=os.getenv("CARTESIA_API_KEY")),
        
         # OpenAI - All Three 
@@ -204,15 +177,9 @@
         # tts=OpenAITTS(api_key=os.getenv("OPENAI_API_KEY")),
 
         # Google - All Three 
-<<<<<<< HEAD
-        # stt = GoogleSTT( model="latest_long"),
-        llm=GoogleLLM(api_key=os.getenv("GOOGLE_API_KEY")),
-        # tts=GoogleTTS(api_key=os.getenv("GOOGLE_API_KEY")),
-=======
         stt = GoogleSTT( model="latest_long"),
         llm=GoogleLLM(api_key=os.getenv("GOOGLE_API_KEY")),
         tts=GoogleTTS(api_key=os.getenv("GOOGLE_API_KEY")),
->>>>>>> d1099cb5
         
         # SarvamAI - All Three 
         # stt=SarvamAISTT(api_key=os.getenv("SARVAMAI_API_KEY")),
@@ -222,11 +189,7 @@
         # TTS Based Providers 
         # tts=ElevenLabsTTS(api_key=os.getenv("ELEVENLABS_API_KEY")),
         # tts=CartesiaTTS(api_key=os.getenv("CARTESIA_API_KEY")),
-<<<<<<< HEAD
-        tts=SmallestAITTS(api_key=os.getenv("SMALLESTAI_API_KEY")),
-=======
         # tts=SmallestAITTS(api_key=os.getenv("SMALLESTAI_API_KEY")),
->>>>>>> d1099cb5
         # tts=ResembleTTS(api_key=os.getenv("RESEMBLE_API_KEY")),
 
         vad=SileroVAD(),
