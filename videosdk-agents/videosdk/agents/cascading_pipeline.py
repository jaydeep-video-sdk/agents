--- conflicted
+++ resolved
@@ -47,7 +47,6 @@
         self.agent = None
         self.conversation_flow = None
         self.avatar = avatar
-<<<<<<< HEAD
 
         if self.stt:
             self.stt.on("error", lambda data: self.on_component_error("STT", data))
@@ -60,9 +59,7 @@
         if self.turn_detector:
             self.turn_detector.on("error", lambda data: self.on_component_error("TURN-D", data))
         
-=======
         self.denoise = denoise
->>>>>>> a581f49e
         super().__init__()
         
     def set_agent(self, agent: Agent) -> None:
