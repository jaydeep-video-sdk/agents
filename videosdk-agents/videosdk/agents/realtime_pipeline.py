--- conflicted
+++ resolved
@@ -8,16 +8,7 @@
 from .realtime_base_model import RealtimeBaseModel
 from .room.room import VideoSDKHandler
 from .agent import Agent
-<<<<<<< HEAD
-
-class RealTimePipeline(Pipeline, EventEmitter[Literal[
-    "realtime_start", 
-    "realtime_end",
-    "user_audio_input_data",
-]]):
-=======
 class RealTimePipeline(Pipeline, EventEmitter[Literal["realtime_start", "realtime_end","user_audio_input_data"]]):
->>>>>>> c60515b2
     """
     RealTime pipeline implementation that processes data in real-time.
     Inherits from Pipeline base class and adds realtime-specific events.
@@ -42,19 +33,12 @@
         self.room = None
         self.model.loop = self.loop
         self.model.audio_track = None
-<<<<<<< HEAD
         self.agent = None
-=======
->>>>>>> c60515b2
     
     def set_agent(self, agent: Agent) -> None:
         self.agent = agent
         if hasattr(self.model, 'set_agent'):
-<<<<<<< HEAD
             self.model.set_agent(agent)
-=======
-            self.model.set_agent(agent) 
->>>>>>> c60515b2
 
     async def start(self, **kwargs: Any) -> None:
         """
