--- conflicted
+++ resolved
@@ -9,7 +9,6 @@
 import os
 from asyncio import AbstractEventLoop
 from .audio_stream import TeeCustomAudioStreamTrack
-<<<<<<< HEAD
 from opentelemetry.trace import StatusCode, Span
 from ..metrics.integration import create_span, complete_span, create_log
 from ..metrics.traces_flow import TracesFlowManager
@@ -18,11 +17,6 @@
 from typing import Optional, Any
 from ..metrics.realtime_collector import realtime_metrics_collector
  
-=======
-from typing import Optional, Any, Callable
->>>>>>> a46ec890
-
-
 load_dotenv()
 
 class VideoSDKHandler:
